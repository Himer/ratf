--- conflicted
+++ resolved
@@ -388,11 +388,7 @@
 	if err := s.finalize(); err != nil {
 		s.logger.Printf("[ERR] snapshot: Failed to finalize snapshot: %v", err)
 		if delErr := os.RemoveAll(s.dir); delErr != nil {
-<<<<<<< HEAD
-			s.logger.Printf("[ERR] snapshot: Failed to delete temporary snapshot at path %v: %v", s.dir, delErr)
-=======
 			s.logger.Printf("[ERR] snapshot: Failed to delete temporary snapshot directory at path %v: %v", s.dir, delErr)
->>>>>>> c837e57a
 			return delErr
 		}
 		return err
